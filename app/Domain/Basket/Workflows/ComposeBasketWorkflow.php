<?php

namespace App\Domain\Basket\Workflows;

use App\Domain\Account\ValueObjects\AccountUuid;
use App\Domain\Basket\Activities\ComposeBasketActivity;
use App\Domain\Basket\Activities\DecomposeBasketActivity;
use Workflow\ActivityStub;
use Workflow\Workflow;

class ComposeBasketWorkflow extends Workflow
{
    public function execute(AccountUuid $accountUuid, string $basketCode, int $amount): \Generator
    {
        try {
            $result = yield ActivityStub::make(
<<<<<<< HEAD
                ComposeBasketActivity::class,
                $accountUuid,
                $basketCode,
                $amount
            );
            
            $this->addCompensation(fn() => ActivityStub::make(
                DecomposeBasketActivity::class,
                $accountUuid,
                $basketCode,
                $amount
=======
                'App\Domain\Basket\Activities\ComposeBasketActivity',
                $input
            );
            
            // Add compensation to decompose the basket if composition fails later
            $this->addCompensation(fn() => ActivityStub::make(
                'App\Domain\Basket\Activities\DecomposeBasketActivity',
                [
                    'account_uuid' => $input['account_uuid'],
                    'basket_code' => $input['basket_code'],
                    'amount' => $input['amount'], // Same amount that was composed
                ]
>>>>>>> 48f204ac
            ));
            
            return $result;
        } catch (\Throwable $th) {
            yield from $this->compensate();
            throw $th;
        }
    }
}<|MERGE_RESOLUTION|>--- conflicted
+++ resolved
@@ -14,32 +14,18 @@
     {
         try {
             $result = yield ActivityStub::make(
-<<<<<<< HEAD
                 ComposeBasketActivity::class,
                 $accountUuid,
                 $basketCode,
                 $amount
             );
             
+            // Add compensation to decompose the basket if composition fails later
             $this->addCompensation(fn() => ActivityStub::make(
                 DecomposeBasketActivity::class,
                 $accountUuid,
                 $basketCode,
                 $amount
-=======
-                'App\Domain\Basket\Activities\ComposeBasketActivity',
-                $input
-            );
-            
-            // Add compensation to decompose the basket if composition fails later
-            $this->addCompensation(fn() => ActivityStub::make(
-                'App\Domain\Basket\Activities\DecomposeBasketActivity',
-                [
-                    'account_uuid' => $input['account_uuid'],
-                    'basket_code' => $input['basket_code'],
-                    'amount' => $input['amount'], // Same amount that was composed
-                ]
->>>>>>> 48f204ac
             ));
             
             return $result;
