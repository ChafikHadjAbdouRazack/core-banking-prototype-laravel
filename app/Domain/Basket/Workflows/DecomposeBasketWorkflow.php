<?php

namespace App\Domain\Basket\Workflows;

use App\Domain\Account\ValueObjects\AccountUuid;
use App\Domain\Basket\Activities\ComposeBasketActivity;
use App\Domain\Basket\Activities\DecomposeBasketActivity;
use Workflow\ActivityStub;
use Workflow\Workflow;

class DecomposeBasketWorkflow extends Workflow
{
    public function execute(AccountUuid $accountUuid, string $basketCode, int $amount): \Generator
    {
        try {
            $result = yield ActivityStub::make(
<<<<<<< HEAD
                DecomposeBasketActivity::class,
                $accountUuid,
                $basketCode,
                $amount
            );
            
            $this->addCompensation(fn() => ActivityStub::make(
                ComposeBasketActivity::class,
                $accountUuid,
                $basketCode,
                $amount
=======
                'App\Domain\Basket\Activities\DecomposeBasketActivity',
                $input
            );
            
            // Add compensation to recompose the basket if decomposition needs to be rolled back
            $this->addCompensation(fn() => ActivityStub::make(
                'App\Domain\Basket\Activities\ComposeBasketActivity',
                [
                    'account_uuid' => $input['account_uuid'],
                    'basket_code' => $input['basket_code'],
                    'amount' => $input['amount'], // Same amount that was decomposed
                ]
>>>>>>> 48f204ac
            ));
            
            return $result;
        } catch (\Throwable $th) {
            yield from $this->compensate();
            throw $th;
        }
    }
}<|MERGE_RESOLUTION|>--- conflicted
+++ resolved
@@ -14,32 +14,18 @@
     {
         try {
             $result = yield ActivityStub::make(
-<<<<<<< HEAD
                 DecomposeBasketActivity::class,
                 $accountUuid,
                 $basketCode,
                 $amount
             );
             
+            // Add compensation to recompose the basket if decomposition needs to be rolled back
             $this->addCompensation(fn() => ActivityStub::make(
                 ComposeBasketActivity::class,
                 $accountUuid,
                 $basketCode,
                 $amount
-=======
-                'App\Domain\Basket\Activities\DecomposeBasketActivity',
-                $input
-            );
-            
-            // Add compensation to recompose the basket if decomposition needs to be rolled back
-            $this->addCompensation(fn() => ActivityStub::make(
-                'App\Domain\Basket\Activities\ComposeBasketActivity',
-                [
-                    'account_uuid' => $input['account_uuid'],
-                    'basket_code' => $input['basket_code'],
-                    'amount' => $input['amount'], // Same amount that was decomposed
-                ]
->>>>>>> 48f204ac
             ));
             
             return $result;
