--- conflicted
+++ resolved
@@ -8,20 +8,18 @@
 
         @include('partials.favicon')
         
-<<<<<<< HEAD
+        @include('partials.seo', [
+            'title' => 'Global Currency Unit (GCU)',
+            'description' => 'Global Currency Unit (GCU) - The world\'s first democratically governed basket currency. Real bank backing, government insurance, community control.',
+            'keywords' => 'GCU, global currency unit, democratic banking, basket currency, FinAegis, stable currency, digital currency, community governance',
+        ])
+        
         {{-- Schema.org Markup --}}
         <x-schema type="gcu" />
         <x-schema type="breadcrumb" :data="[
             ['name' => 'Home', 'url' => url('/')],
             ['name' => 'Global Currency Unit', 'url' => url('/gcu')]
         ]" />
-=======
-        @include('partials.seo', [
-            'title' => 'Global Currency Unit (GCU)',
-            'description' => 'Global Currency Unit (GCU) - The world\'s first democratically governed basket currency. Real bank backing, government insurance, community control.',
-            'keywords' => 'GCU, global currency unit, democratic banking, basket currency, FinAegis, stable currency, digital currency, community governance',
-        ])
->>>>>>> cec978db
 
         <!-- Fonts -->
         <link rel="preconnect" href="https://fonts.bunny.net">
