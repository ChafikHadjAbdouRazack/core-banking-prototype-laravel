<!DOCTYPE html>
<html lang="{{ str_replace('_', '-', app()->getLocale()) }}">
<head>
    <meta charset="utf-8">
    <meta name="viewport" content="width=device-width, initial-scale=1">
    
    <title>Security - Bank-Grade Protection | FinAegis</title>

    @include('partials.favicon')
    
<<<<<<< HEAD
    {{-- Schema.org Markup --}}
    <x-schema type="service" :data="[
        'name' => 'FinAegis Security Services',
        'description' => 'Bank-grade security with quantum-resistant encryption and multi-factor authentication',
        'category' => 'Financial Security'
    ]" />
    <x-schema type="breadcrumb" :data="[
        ['name' => 'Home', 'url' => url('/')],
        ['name' => 'Security', 'url' => url('/security')]
    ]" />
=======
    @include('partials.seo', [
        'title' => 'Security - Bank-Grade Protection',
        'description' => 'FinAegis security measures - Bank-grade protection with quantum-resistant encryption, multi-factor authentication, and comprehensive security practices.',
        'keywords' => 'FinAegis security, bank-grade protection, quantum-resistant encryption, multi-factor authentication, SOC 2, PCI DSS, GDPR compliance, financial security',
    ])
>>>>>>> cec978db

    <!-- Fonts -->
    <link rel="preconnect" href="https://fonts.bunny.net">
    <link href="https://fonts.bunny.net/css?family=figtree:400,500,600,700,800&display=swap" rel="stylesheet" />

    <!-- Scripts -->
    @vite(['resources/css/app.css', 'resources/js/app.js'])
    
    <style>
        .gradient-bg {
            background: linear-gradient(135deg, #667eea 0%, #764ba2 100%);
        }
        .security-feature {
            transition: transform 0.3s ease;
        }
        .security-feature:hover {
            transform: translateY(-5px);
        }
    </style>
</head>
<body class="antialiased">
    <x-platform-banners />
    <!-- Navigation -->
    @include('partials.public-nav')

    <!-- Hero Section -->
    <section class="pt-16 gradient-bg text-white">
        <div class="max-w-7xl mx-auto px-4 sm:px-6 lg:px-8 py-20">
            <div class="text-center">
                <div class="inline-flex items-center justify-center w-20 h-20 bg-white/20 rounded-full mb-6">
                    <svg class="w-10 h-10" fill="currentColor" viewBox="0 0 24 24">
                        <path d="M12 1L3 5v6c0 5.55 3.84 10.74 9 12 5.16-1.26 9-6.45 9-12V5l-9-4z"/>
                    </svg>
                </div>
                <h1 class="text-5xl font-bold mb-6">Bank-Grade Security</h1>
                <p class="text-xl text-purple-100 max-w-3xl mx-auto">
                    Your security is our top priority. We employ cutting-edge technology and industry best practices to protect your assets and data.
                </p>
            </div>
        </div>
    </section>

    <!-- Security Features Grid -->
    <section class="py-20 bg-white">
        <div class="max-w-7xl mx-auto px-4 sm:px-6 lg:px-8">
            <div class="text-center mb-16">
                <h2 class="text-4xl font-bold text-gray-900 mb-4">Multi-Layer Security Architecture</h2>
                <p class="text-xl text-gray-600">Comprehensive protection at every level</p>
            </div>
            
            <div class="grid grid-cols-1 md:grid-cols-3 gap-8">
                <!-- Quantum-Resistant Encryption -->
                <div class="security-feature bg-gray-50 rounded-xl p-8">
                    <div class="w-16 h-16 bg-indigo-100 rounded-lg flex items-center justify-center mb-6">
                        <svg class="w-8 h-8 text-indigo-600" fill="none" stroke="currentColor" viewBox="0 0 24 24">
                            <path stroke-linecap="round" stroke-linejoin="round" stroke-width="2" d="M12 15v2m-6 4h12a2 2 0 002-2v-6a2 2 0 00-2-2H6a2 2 0 00-2 2v6a2 2 0 002 2zm10-10V7a4 4 0 00-8 0v4h8z"></path>
                        </svg>
                    </div>
                    <h3 class="text-xl font-semibold mb-3">Quantum-Resistant Encryption</h3>
                    <p class="text-gray-600">
                        SHA3-512 hashing algorithm protects against current and future cryptographic threats, ensuring your data remains secure even against quantum computers.
                    </p>
                </div>
                
                <!-- Multi-Factor Authentication -->
                <div class="security-feature bg-gray-50 rounded-xl p-8">
                    <div class="w-16 h-16 bg-purple-100 rounded-lg flex items-center justify-center mb-6">
                        <svg class="w-8 h-8 text-purple-600" fill="none" stroke="currentColor" viewBox="0 0 24 24">
                            <path stroke-linecap="round" stroke-linejoin="round" stroke-width="2" d="M9 12l2 2 4-4m5.618-4.016A11.955 11.955 0 0112 2.944a11.955 11.955 0 01-8.618 3.04A12.02 12.02 0 003 9c0 5.591 3.824 10.29 9 11.622 5.176-1.332 9-6.03 9-11.622 0-1.042-.133-2.052-.382-3.016z"></path>
                        </svg>
                    </div>
                    <h3 class="text-xl font-semibold mb-3">Multi-Factor Authentication</h3>
                    <p class="text-gray-600">
                        Protect your account with multiple verification methods including SMS, authenticator apps, biometric verification, and hardware security keys.
                    </p>
                </div>
                
                <!-- Cold Storage -->
                <div class="security-feature bg-gray-50 rounded-xl p-8">
                    <div class="w-16 h-16 bg-green-100 rounded-lg flex items-center justify-center mb-6">
                        <svg class="w-8 h-8 text-green-600" fill="none" stroke="currentColor" viewBox="0 0 24 24">
                            <path stroke-linecap="round" stroke-linejoin="round" stroke-width="2" d="M3 10h18M7 15h1m4 0h1m-7 4h12a3 3 0 003-3V8a3 3 0 00-3-3H6a3 3 0 00-3 3v8a3 3 0 003 3z"></path>
                        </svg>
                    </div>
                    <h3 class="text-xl font-semibold mb-3">Cold Storage</h3>
                    <p class="text-gray-600">
                        95% of customer funds are stored in offline, air-gapped cold storage systems, protected from online threats and unauthorized access.
                    </p>
                </div>
                
                <!-- Real-time Monitoring -->
                <div class="security-feature bg-gray-50 rounded-xl p-8">
                    <div class="w-16 h-16 bg-yellow-100 rounded-lg flex items-center justify-center mb-6">
                        <svg class="w-8 h-8 text-yellow-600" fill="none" stroke="currentColor" viewBox="0 0 24 24">
                            <path stroke-linecap="round" stroke-linejoin="round" stroke-width="2" d="M15 12a3 3 0 11-6 0 3 3 0 016 0z"></path>
                            <path stroke-linecap="round" stroke-linejoin="round" stroke-width="2" d="M2.458 12C3.732 7.943 7.523 5 12 5c4.478 0 8.268 2.943 9.542 7-1.274 4.057-5.064 7-9.542 7-4.477 0-8.268-2.943-9.542-7z"></path>
                        </svg>
                    </div>
                    <h3 class="text-xl font-semibold mb-3">24/7 Monitoring</h3>
                    <p class="text-gray-600">
                        Our security operations center monitors all transactions in real-time, using AI-powered fraud detection to identify and prevent suspicious activities.
                    </p>
                </div>
                
                <!-- Secure Infrastructure -->
                <div class="security-feature bg-gray-50 rounded-xl p-8">
                    <div class="w-16 h-16 bg-red-100 rounded-lg flex items-center justify-center mb-6">
                        <svg class="w-8 h-8 text-red-600" fill="none" stroke="currentColor" viewBox="0 0 24 24">
                            <path stroke-linecap="round" stroke-linejoin="round" stroke-width="2" d="M19 11H5m14 0a2 2 0 012 2v6a2 2 0 01-2 2H5a2 2 0 01-2-2v-6a2 2 0 012-2m14 0V9a2 2 0 00-2-2M5 11V9a2 2 0 012-2m0 0V5a2 2 0 012-2h6a2 2 0 012 2v2M7 7h10"></path>
                        </svg>
                    </div>
                    <h3 class="text-xl font-semibold mb-3">Secure Infrastructure</h3>
                    <p class="text-gray-600">
                        Hosted on AWS with multi-region redundancy, DDoS protection, and automatic failover to ensure 99.99% uptime and data availability.
                    </p>
                </div>
                
                <!-- Compliance -->
                <div class="security-feature bg-gray-50 rounded-xl p-8">
                    <div class="w-16 h-16 bg-blue-100 rounded-lg flex items-center justify-center mb-6">
                        <svg class="w-8 h-8 text-blue-600" fill="none" stroke="currentColor" viewBox="0 0 24 24">
                            <path stroke-linecap="round" stroke-linejoin="round" stroke-width="2" d="M9 12l2 2 4-4m6 2a9 9 0 11-18 0 9 9 0 0118 0z"></path>
                        </svg>
                    </div>
                    <h3 class="text-xl font-semibold mb-3">Regulatory Compliance</h3>
                    <p class="text-gray-600">
                        Fully compliant with KYC/AML regulations, GDPR, PCI DSS, and SOC 2 Type II certified. Regular audits ensure continuous compliance.
                    </p>
                </div>
            </div>
        </div>
    </section>

    <!-- Security Practices -->
    <section class="py-20 bg-gray-50">
        <div class="max-w-7xl mx-auto px-4 sm:px-6 lg:px-8">
            <div class="grid grid-cols-1 lg:grid-cols-2 gap-12 items-center">
                <div>
                    <h2 class="text-4xl font-bold text-gray-900 mb-6">Industry-Leading Security Practices</h2>
                    <div class="space-y-4">
                        <div class="flex items-start">
                            <svg class="w-6 h-6 text-green-500 mr-3 mt-1 flex-shrink-0" fill="none" stroke="currentColor" viewBox="0 0 24 24">
                                <path stroke-linecap="round" stroke-linejoin="round" stroke-width="2" d="M5 13l4 4L19 7"></path>
                            </svg>
                            <div>
                                <h4 class="font-semibold text-gray-900 mb-1">Regular Security Audits</h4>
                                <p class="text-gray-600">Third-party penetration testing and security assessments quarterly</p>
                            </div>
                        </div>
                        
                        <div class="flex items-start">
                            <svg class="w-6 h-6 text-green-500 mr-3 mt-1 flex-shrink-0" fill="none" stroke="currentColor" viewBox="0 0 24 24">
                                <path stroke-linecap="round" stroke-linejoin="round" stroke-width="2" d="M5 13l4 4L19 7"></path>
                            </svg>
                            <div>
                                <h4 class="font-semibold text-gray-900 mb-1">Bug Bounty Program</h4>
                                <p class="text-gray-600">Rewards up to $50,000 for responsible security disclosures</p>
                            </div>
                        </div>
                        
                        <div class="flex items-start">
                            <svg class="w-6 h-6 text-green-500 mr-3 mt-1 flex-shrink-0" fill="none" stroke="currentColor" viewBox="0 0 24 24">
                                <path stroke-linecap="round" stroke-linejoin="round" stroke-width="2" d="M5 13l4 4L19 7"></path>
                            </svg>
                            <div>
                                <h4 class="font-semibold text-gray-900 mb-1">Insurance Coverage</h4>
                                <p class="text-gray-600">$250 million in insurance coverage for customer assets</p>
                            </div>
                        </div>
                        
                        <div class="flex items-start">
                            <svg class="w-6 h-6 text-green-500 mr-3 mt-1 flex-shrink-0" fill="none" stroke="currentColor" viewBox="0 0 24 24">
                                <path stroke-linecap="round" stroke-linejoin="round" stroke-width="2" d="M5 13l4 4L19 7"></path>
                            </svg>
                            <div>
                                <h4 class="font-semibold text-gray-900 mb-1">Team Security Training</h4>
                                <p class="text-gray-600">Regular security awareness training for all employees</p>
                            </div>
                        </div>
                    </div>
                </div>
                
                <div class="bg-white rounded-2xl shadow-xl p-8">
                    <h3 class="text-2xl font-bold text-gray-900 mb-6">Security Certifications</h3>
                    <div class="grid grid-cols-2 gap-6">
                        <div class="text-center">
                            <div class="w-20 h-20 bg-indigo-100 rounded-full flex items-center justify-center mx-auto mb-3">
                                <span class="text-indigo-600 font-bold text-lg">SOC 2</span>
                            </div>
                            <p class="text-sm text-gray-600">Type II Certified</p>
                        </div>
                        
                        <div class="text-center">
                            <div class="w-20 h-20 bg-purple-100 rounded-full flex items-center justify-center mx-auto mb-3">
                                <span class="text-purple-600 font-bold text-lg">PCI</span>
                            </div>
                            <p class="text-sm text-gray-600">DSS Compliant</p>
                        </div>
                        
                        <div class="text-center">
                            <div class="w-20 h-20 bg-green-100 rounded-full flex items-center justify-center mx-auto mb-3">
                                <span class="text-green-600 font-bold text-lg">ISO</span>
                            </div>
                            <p class="text-sm text-gray-600">27001 Certified</p>
                        </div>
                        
                        <div class="text-center">
                            <div class="w-20 h-20 bg-yellow-100 rounded-full flex items-center justify-center mx-auto mb-3">
                                <span class="text-yellow-600 font-bold text-lg">GDPR</span>
                            </div>
                            <p class="text-sm text-gray-600">Compliant</p>
                        </div>
                    </div>
                </div>
            </div>
        </div>
    </section>

    <!-- User Security Tips -->
    <section class="py-20 bg-white">
        <div class="max-w-7xl mx-auto px-4 sm:px-6 lg:px-8">
            <div class="text-center mb-12">
                <h2 class="text-4xl font-bold text-gray-900 mb-4">Protect Your Account</h2>
                <p class="text-xl text-gray-600">Best practices to keep your account secure</p>
            </div>
            
            <div class="grid grid-cols-1 md:grid-cols-2 gap-8 max-w-4xl mx-auto">
                <div class="bg-indigo-50 rounded-lg p-6">
                    <h3 class="text-lg font-semibold text-indigo-900 mb-4">Do's</h3>
                    <ul class="space-y-3">
                        <li class="flex items-start">
                            <svg class="w-5 h-5 text-green-600 mr-2 mt-0.5 flex-shrink-0" fill="none" stroke="currentColor" viewBox="0 0 24 24">
                                <path stroke-linecap="round" stroke-linejoin="round" stroke-width="2" d="M5 13l4 4L19 7"></path>
                            </svg>
                            <span class="text-gray-700">Enable two-factor authentication (2FA)</span>
                        </li>
                        <li class="flex items-start">
                            <svg class="w-5 h-5 text-green-600 mr-2 mt-0.5 flex-shrink-0" fill="none" stroke="currentColor" viewBox="0 0 24 24">
                                <path stroke-linecap="round" stroke-linejoin="round" stroke-width="2" d="M5 13l4 4L19 7"></path>
                            </svg>
                            <span class="text-gray-700">Use a unique, strong password</span>
                        </li>
                        <li class="flex items-start">
                            <svg class="w-5 h-5 text-green-600 mr-2 mt-0.5 flex-shrink-0" fill="none" stroke="currentColor" viewBox="0 0 24 24">
                                <path stroke-linecap="round" stroke-linejoin="round" stroke-width="2" d="M5 13l4 4L19 7"></path>
                            </svg>
                            <span class="text-gray-700">Verify email sender addresses</span>
                        </li>
                        <li class="flex items-start">
                            <svg class="w-5 h-5 text-green-600 mr-2 mt-0.5 flex-shrink-0" fill="none" stroke="currentColor" viewBox="0 0 24 24">
                                <path stroke-linecap="round" stroke-linejoin="round" stroke-width="2" d="M5 13l4 4L19 7"></path>
                            </svg>
                            <span class="text-gray-700">Keep your devices updated</span>
                        </li>
                        <li class="flex items-start">
                            <svg class="w-5 h-5 text-green-600 mr-2 mt-0.5 flex-shrink-0" fill="none" stroke="currentColor" viewBox="0 0 24 24">
                                <path stroke-linecap="round" stroke-linejoin="round" stroke-width="2" d="M5 13l4 4L19 7"></path>
                            </svg>
                            <span class="text-gray-700">Review account activity regularly</span>
                        </li>
                    </ul>
                </div>
                
                <div class="bg-red-50 rounded-lg p-6">
                    <h3 class="text-lg font-semibold text-red-900 mb-4">Don'ts</h3>
                    <ul class="space-y-3">
                        <li class="flex items-start">
                            <svg class="w-5 h-5 text-red-600 mr-2 mt-0.5 flex-shrink-0" fill="none" stroke="currentColor" viewBox="0 0 24 24">
                                <path stroke-linecap="round" stroke-linejoin="round" stroke-width="2" d="M6 18L18 6M6 6l12 12"></path>
                            </svg>
                            <span class="text-gray-700">Share your password or API keys</span>
                        </li>
                        <li class="flex items-start">
                            <svg class="w-5 h-5 text-red-600 mr-2 mt-0.5 flex-shrink-0" fill="none" stroke="currentColor" viewBox="0 0 24 24">
                                <path stroke-linecap="round" stroke-linejoin="round" stroke-width="2" d="M6 18L18 6M6 6l12 12"></path>
                            </svg>
                            <span class="text-gray-700">Click on suspicious links</span>
                        </li>
                        <li class="flex items-start">
                            <svg class="w-5 h-5 text-red-600 mr-2 mt-0.5 flex-shrink-0" fill="none" stroke="currentColor" viewBox="0 0 24 24">
                                <path stroke-linecap="round" stroke-linejoin="round" stroke-width="2" d="M6 18L18 6M6 6l12 12"></path>
                            </svg>
                            <span class="text-gray-700">Use public WiFi for banking</span>
                        </li>
                        <li class="flex items-start">
                            <svg class="w-5 h-5 text-red-600 mr-2 mt-0.5 flex-shrink-0" fill="none" stroke="currentColor" viewBox="0 0 24 24">
                                <path stroke-linecap="round" stroke-linejoin="round" stroke-width="2" d="M6 18L18 6M6 6l12 12"></path>
                            </svg>
                            <span class="text-gray-700">Install unverified browser extensions</span>
                        </li>
                        <li class="flex items-start">
                            <svg class="w-5 h-5 text-red-600 mr-2 mt-0.5 flex-shrink-0" fill="none" stroke="currentColor" viewBox="0 0 24 24">
                                <path stroke-linecap="round" stroke-linejoin="round" stroke-width="2" d="M6 18L18 6M6 6l12 12"></path>
                            </svg>
                            <span class="text-gray-700">Ignore security warnings</span>
                        </li>
                    </ul>
                </div>
            </div>
        </div>
    </section>

    <!-- Security Contact -->
    <section class="py-20 gradient-bg text-white">
        <div class="max-w-4xl mx-auto text-center px-4 sm:px-6 lg:px-8">
            <h2 class="text-4xl font-bold mb-6">Security Concerns?</h2>
            <p class="text-xl mb-8 text-purple-100">
                If you've discovered a security issue or have concerns about your account security, we're here to help.
            </p>
            <div class="flex flex-col sm:flex-row gap-4 justify-center">
                <a href="mailto:security@finaegis.org" class="bg-white text-indigo-600 px-8 py-4 rounded-lg text-lg font-semibold hover:bg-gray-100 transition">
                    Report Security Issue
                </a>
                <a href="{{ route('support.contact') }}" class="border-2 border-white text-white px-8 py-4 rounded-lg text-lg font-semibold hover:bg-white hover:text-indigo-600 transition">
                    Contact Support
                </a>
            </div>
        </div>
    </section>

    <!-- Footer -->
    @include('partials.footer')
</body>
</html><|MERGE_RESOLUTION|>--- conflicted
+++ resolved
@@ -8,7 +8,12 @@
 
     @include('partials.favicon')
     
-<<<<<<< HEAD
+    @include('partials.seo', [
+        'title' => 'Security - Bank-Grade Protection',
+        'description' => 'FinAegis security measures - Bank-grade protection with quantum-resistant encryption, multi-factor authentication, and comprehensive security practices.',
+        'keywords' => 'FinAegis security, bank-grade protection, quantum-resistant encryption, multi-factor authentication, SOC 2, PCI DSS, GDPR compliance, financial security',
+    ])
+
     {{-- Schema.org Markup --}}
     <x-schema type="service" :data="[
         'name' => 'FinAegis Security Services',
@@ -19,13 +24,6 @@
         ['name' => 'Home', 'url' => url('/')],
         ['name' => 'Security', 'url' => url('/security')]
     ]" />
-=======
-    @include('partials.seo', [
-        'title' => 'Security - Bank-Grade Protection',
-        'description' => 'FinAegis security measures - Bank-grade protection with quantum-resistant encryption, multi-factor authentication, and comprehensive security practices.',
-        'keywords' => 'FinAegis security, bank-grade protection, quantum-resistant encryption, multi-factor authentication, SOC 2, PCI DSS, GDPR compliance, financial security',
-    ])
->>>>>>> cec978db
 
     <!-- Fonts -->
     <link rel="preconnect" href="https://fonts.bunny.net">
