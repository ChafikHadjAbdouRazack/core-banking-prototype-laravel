--- conflicted
+++ resolved
@@ -8,20 +8,18 @@
 
         @include('partials.favicon')
         
-<<<<<<< HEAD
+        @include('partials.seo', [
+            'title' => 'FinAegis Platform - Open Banking for Developers',
+            'description' => 'FinAegis Platform - Open-source banking infrastructure for developers. Build, deploy, and scale financial services with our MIT-licensed platform.',
+            'keywords' => 'FinAegis platform, banking infrastructure, open source banking, developer API, MIT license, core banking API, fintech development',
+        ])
+
         {{-- Schema.org Markup --}}
         <x-schema type="software" />
         <x-schema type="breadcrumb" :data="[
             ['name' => 'Home', 'url' => url('/')],
             ['name' => 'Platform', 'url' => url('/platform')]
         ]" />
-=======
-        @include('partials.seo', [
-            'title' => 'FinAegis Platform - Open Banking for Developers',
-            'description' => 'FinAegis Platform - Open-source banking infrastructure for developers. Build, deploy, and scale financial services with our MIT-licensed platform.',
-            'keywords' => 'FinAegis platform, banking infrastructure, open source banking, developer API, MIT license, core banking API, fintech development',
-        ])
->>>>>>> cec978db
 
         <!-- Fonts -->
         <link rel="preconnect" href="https://fonts.bunny.net">
